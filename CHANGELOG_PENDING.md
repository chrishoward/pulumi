--- conflicted
+++ resolved
@@ -1,14 +1,12 @@
 ### Improvements
 
-<<<<<<< HEAD
-- [cli] - Add `--exclude-protected` flag to `pulumi destroy`
+- [cli] - Add `--exclude-protected` flag to `pulumi destroy`.
   [#8359](https://github.com/pulumi/pulumi/pull/8359)
-=======
+
 - [codegen/docs] Edit docs codegen to document `$fnOutput` function
   invoke forms in API documentation.
   [#8287](https://github.com/pulumi/pulumi/pull/8287)
 
->>>>>>> 0343a6de
 
 ### Bug Fixes
 
